import argparse
import os

OPTIMIZE_COMMAND_LINE = [
    ['-game', 'game to play', 'draftkings'],
    ['-w', 'current week', None],
    ['-season', 'current season', None],
    [
        '-historical_date',
        'day from history to optimize on (use YYYY-MM-DD)',
        None
    ],
    ['-mp', 'missing players to allow', 100],
    ['-sp', 'salary threshold to ignore', 0],
    ['-ms', 'max salary for player on roster', 100000],
    ['-v_avg', 'projections must be within points v avg', 100000],
    ['-i', 'iterations to run', 1],
    ['-lp', 'lowest acceptable projection', 0],
    ['-po', 'highest acceptable ownership', 100],
    ['-limit', 'disallow more than 1 player per team sans QB', 'n'],
    ['-home', 'only select players playing at home', None],
    ['-teams', 'player must be on specified teams', None],
    ['-locked', 'player must be in final lineup', None],
    ['-banned', 'player cannot be named players', None],
    ['-league', 'league', 'NFL'],
    ['-pids', 'player id file (create upload file)', None],
    ['-keep_pids', 'Keep current upload file', None],
    ['-po_location', 'projected ownership percentages file location', None],
    ['-salary_file', 'file location for salaries',
     os.getcwd() + '/data/current-salaries.csv'],
    ['-projection_file', 'file location for projections',
     os.getcwd() + '/data/current-projections.csv'],
    ['-flex_position', 'force player to have FLEX position', None],
    ['-randomize_projections', 'use random projection factor', None],
    ['-min_avg', 'player must exceed average points', None],
    ['-use_average', 'Use player averages for projections', False],
    ['-stack', 'Team to stack', None],
    ['-stack_count', 'Total players to stack', 4],
<<<<<<< HEAD
    ['-force_combo', 'Force a WR and QB combo', None],
    ['-combo_allow_te', 'Allow TE in combo', None]
=======
    ['-force_combo', 'force a WR and QB combo', None],
    ['-exposure_limit_file', 'Exposure limit file. Must include playername, min and max.'],
>>>>>>> b3a0e821
]


MULTIPLE_ARGS_COMMAND = [
    '-teams',
    '-banned',
    '-locked'
]

PARSER = argparse.ArgumentParser()


def get_args():
    for opt in OPTIMIZE_COMMAND_LINE:
        nargs = '?'
        if opt[0] in MULTIPLE_ARGS_COMMAND:
            nargs = '+'
        PARSER.add_argument(
            opt[0],
            nargs=nargs,
            help=opt[1],
            default=opt[2]
        )
    return PARSER.parse_args()<|MERGE_RESOLUTION|>--- conflicted
+++ resolved
@@ -36,13 +36,9 @@
     ['-use_average', 'Use player averages for projections', False],
     ['-stack', 'Team to stack', None],
     ['-stack_count', 'Total players to stack', 4],
-<<<<<<< HEAD
     ['-force_combo', 'Force a WR and QB combo', None],
     ['-combo_allow_te', 'Allow TE in combo', None]
-=======
-    ['-force_combo', 'force a WR and QB combo', None],
     ['-exposure_limit_file', 'Exposure limit file. Must include playername, min and max.'],
->>>>>>> b3a0e821
 ]
 
 
