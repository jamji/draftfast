--- conflicted
+++ resolved
@@ -14,11 +14,8 @@
         player_pool: list,
         optimizer_settings=None,
         player_settings=None,
-<<<<<<< HEAD
         exposure_dct=None,
-=======
         roster_gen=None,
->>>>>>> 8d555675
         verbose=False) -> Roster:
     constraints = LineupConstraints()
 
@@ -68,12 +65,7 @@
 
             Active constraints: {}
             Player count: {}
-<<<<<<< HEAD
             '''.format(optimizer_settings, len(players or []))
-=======
-            '''
-            .format(optimizer_settings, len(players or []))
->>>>>>> 8d555675
         )
     return None
 
