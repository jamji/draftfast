--- conflicted
+++ resolved
@@ -264,12 +264,7 @@
     offensive_positions=['QB', 'RB', 'WR', 'TE'],
     defensive_positions=['D'],
     general_position_limits=[],
-<<<<<<< HEAD
     game_type='showdown',
-=======
-    offensive_positions=['QB', 'RB', 'WR', 'TE'],
-    defensive_positions=['D'],
->>>>>>> fe079463
 )
 
 FD_PGA_RULE_SET = RuleSet(
