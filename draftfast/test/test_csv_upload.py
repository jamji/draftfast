import os
import csv
from typing import Type
from nose.tools import assert_equal
from draftfast import rules
from draftfast import optimize
from draftfast.csv_parse import uploaders, salary_download
from draftfast.pickem.pickem_optimize import (
    optimize as p_optimize
)


CURRENT_DIR = os.path.dirname(os.path.abspath(__file__))


def test_dk_nba_upload():
    row = _get_first_written_row(
        game=rules.DRAFT_KINGS,
        salary_file_location='{}/data/dk-nba-salaries.csv'.format(CURRENT_DIR),
        rule_set=rules.DK_NBA_RULE_SET,
        pid_file='{}/data/dk-nba-pids.csv'.format(CURRENT_DIR),
        Uploader=uploaders.DraftKingsNBAUploader,
    )
    assert_equal(
<<<<<<< HEAD
        set(row),
        set(
            [
                '11743190',
                '11743146',
                '11743013',
                '11743142',
                '11743007',
                '11743176',
                '11743369',
                '11743024',
            ]
        )
=======
        sorted(row),
        sorted([
            '11743190',
            '11743146',
            '11743013',
            '11743007',
            '11743024',
            '11743176',
            '11743369',
            '11743142',
        ]),
>>>>>>> 8d555675
    )


def test_dk_el_upload():
    row = _get_first_written_row(
        game=rules.DRAFT_KINGS,
        salary_file_location='{}/data/dk-euro-league-salaries.csv'.format(
            CURRENT_DIR
        ),
        rule_set=rules.DK_EURO_LEAGUE_RULE_SET,
        pid_file='{}/data/dk-euro-league-pids.csv'.format(CURRENT_DIR),
        Uploader=uploaders.DraftKingsELUploader,
    )
    assert_equal(
        row,
        [
            '11799918',
            '11799942',
            '11799922',
            '11799956',
            '11800052',
            '11799950',
        ],
    )


def test_dk_soccer_upload():
    row = _get_first_written_row(
        game=rules.DRAFT_KINGS,
        salary_file_location='{}/data/dk-soccer-salaries.csv'.format(
            CURRENT_DIR
        ),
        rule_set=rules.DK_SOCCER_RULE_SET,
        pid_file='{}/data/dk-soccer-pids.csv'.format(CURRENT_DIR),
        Uploader=uploaders.DraftKingsSoccerUploader,
    )
    assert_equal(
        row,
        [
            '11801828',
            '11801837',
            '11801757',
            '11801761',
            '11801685',
            '11801733',
            '11801676',
            '11801778',
        ],
    )


def test_fd_nba_upload():
    row = _get_first_written_row(
        game=rules.FAN_DUEL,
        salary_file_location='{}/data/fd-nba-salaries.csv'.format(CURRENT_DIR),
        rule_set=rules.FD_NBA_RULE_SET,
        pid_file='{}/data/fd-nba-pids.csv'.format(CURRENT_DIR),
        Uploader=uploaders.FanDuelNBAUploader,
    )
    assert_equal(
        row,
        [
            '30803-9535:Kyle Lowry',
            '30803-9475:Derrick Rose',
            '30803-9714:DeMar DeRozan',
            '30803-40201:Dennis Schroder',
            '30803-9646:Kevin Durant',
            '30803-12341:Paul George',
            '30803-9957:Serge Ibaka',
            '30803-9874:Kevin Love',
            '30803-12362:DeMarcus Cousins',
        ]
    )


def test_dk_nhl_uploader():
    row = _get_first_written_row(
        game=rules.DRAFT_KINGS,
        salary_file_location='{}/data/dk-nhl-salaries.csv'.format(CURRENT_DIR),
        rule_set=rules.DK_NHL_RULE_SET,
        pid_file='{}/data/dk-nhl-pids.csv'.format(CURRENT_DIR),
        Uploader=uploaders.DraftKingsNHLUploader,
    )
    assert_equal(
        sorted(row),
        sorted([
            '11845288',
            '11845290',
            '11845526',
            '11845550',
            '11845942',
            '11845960',
            '11846094',
            '11846329',
            '11845460',
        ]),
    )


def test_pickem_nba_upload():
    salary_file_location = '{}/data/dk-nba-pickem-salaries.csv'.format(
        CURRENT_DIR
    )
    players = salary_download.generate_players_from_csvs(
        game=rules.DRAFT_KINGS,
        salary_file_location=salary_file_location,
        ruleset=rules.DK_NBA_PICKEM_RULE_SET,
    )
    rosters = [p_optimize(
        all_players=players,
    )]

    pid_file = '{}/data/dk-nba-pickem-pids.csv'.format(CURRENT_DIR)
    upload_file = '{}/data/current-upload.csv'.format(CURRENT_DIR)
    uploader = uploaders.DraftKingsNBAPickemUploader(
        pid_file=pid_file,
        upload_file=upload_file,
    )
    uploader.write_rosters(rosters)

    row = None
    with open(upload_file, 'r') as csvfile:
        reader = csv.reader(csvfile, delimiter=',')
        for idx, row in enumerate(reader):
            if idx == 0:
                continue
    assert_equal(
        row,
        [
            '11839390',
            '11839397',
            '11839400',
            '11839405',
            '11839420',
            '11839422',
        ]
    )


def _get_first_written_row(
        game: str,
        salary_file_location: str,
        rule_set: rules.RuleSet,
        pid_file: str,
        Uploader: Type[uploaders.CSVUploader],
) -> list:
    players = salary_download.generate_players_from_csvs(
        game=game,
        salary_file_location=salary_file_location,
        ruleset=rule_set,
    )
    roster = optimize.run(
        rule_set=rule_set,
        player_pool=players,
        verbose=True,
    )
    upload_file = '{}/data/current-upload.csv'.format(CURRENT_DIR)
    uploader = Uploader(
        pid_file=pid_file,
        upload_file=upload_file,
    )
    uploader.write_rosters([roster])

    row = None
    with open(upload_file, 'r') as csvfile:
        reader = csv.reader(csvfile, delimiter=',')
        for idx, row in enumerate(reader):
            if idx == 0:
                continue

    return row<|MERGE_RESOLUTION|>--- conflicted
+++ resolved
@@ -22,7 +22,6 @@
         Uploader=uploaders.DraftKingsNBAUploader,
     )
     assert_equal(
-<<<<<<< HEAD
         set(row),
         set(
             [
@@ -36,19 +35,6 @@
                 '11743024',
             ]
         )
-=======
-        sorted(row),
-        sorted([
-            '11743190',
-            '11743146',
-            '11743013',
-            '11743007',
-            '11743024',
-            '11743176',
-            '11743369',
-            '11743142',
-        ]),
->>>>>>> 8d555675
     )
 
 
