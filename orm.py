--- conflicted
+++ resolved
@@ -183,11 +183,8 @@
             'WNBA': WNBARoster(),
             'NFL': NFLRoster(),
             'MLB': MLBRoster(),
-<<<<<<< HEAD
             'PGA': PGARoster(),
-=======
             'NASCAR': NASCARRoster(),
->>>>>>> c46b890e
         }
         return roster_dict[league]
 
