import setuptools

with open('README.md', 'r') as fh:
    long_description = fh.read()

requires = [
    'numpy==1.15.4',
    'terminaltables==3.1.0',
    'ortools==6.7.4973',
]

setuptools.setup(
    name='draftfast',
<<<<<<< HEAD
    version='1.1.9',
=======
    version='2.0.7',
>>>>>>> 8d555675
    author='Ben Brostoff',
    author_email='ben.brostoff@gmail.com',
    description='A tool to automate and optimize DraftKings and'
                ' FanDuel lineup construction.',
    long_description=long_description,
    long_description_content_type='text/markdown',
    url='https://github.com/BenBrostoff/draft-kings-fun',
    packages=setuptools.find_packages(),
    classifiers=[
        'Programming Language :: Python :: 3',
        'License :: OSI Approved :: MIT License',
        'Operating System :: OS Independent',
    ],
    install_requires=requires,
)<|MERGE_RESOLUTION|>--- conflicted
+++ resolved
@@ -11,11 +11,7 @@
 
 setuptools.setup(
     name='draftfast',
-<<<<<<< HEAD
-    version='1.1.9',
-=======
-    version='2.0.7',
->>>>>>> 8d555675
+    version='2.1.0',
     author='Ben Brostoff',
     author_email='ben.brostoff@gmail.com',
     description='A tool to automate and optimize DraftKings and'
